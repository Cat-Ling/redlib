[package]
name = "redlib"
description = " Alternative private front-end to Reddit"
license = "AGPL-3.0"
repository = "https://github.com/redlib-org/redlib"
version = "0.35.1"
authors = [
    "Matthew Esposito <matt+cargo@matthew.science>",
    "spikecodes <19519553+spikecodes@users.noreply.github.com>",
]
edition = "2021"

[dependencies]
askama = { version = "0.12.1", default-features = false }
cached = { version = "0.51.3", features = ["async"] }
clap = { version = "4.4.11", default-features = false, features = [
    "std",
    "env",
] }
regex = "1.10.2"
serde = { version = "1.0.193", features = ["derive"] }
cookie = "0.18.0"
futures-lite = "2.2.0"
hyper = { version = "0.14.28", features = ["full"] }
hyper-rustls = "0.25.0"
percent-encoding = "2.3.1"
route-recognizer = "0.3.1"
serde_json = "1.0.108"
tokio = { version = "1.35.1", features = ["full"] }
time = { version = "0.3.31", features = ["local-offset"] }
url = "2.5.0"
rust-embed = { version = "8.1.0", features = ["include-exclude"] }
libflate = "2.0.0"
brotli = { version = "6.0.0", features = ["std"] }
toml = "0.8.8"
once_cell = "1.19.0"
serde_yaml = "0.9.29"
build_html = "2.4.0"
uuid = { version = "1.6.1", features = ["v4"] }
base64 = "0.22.1"
fastrand = "2.0.1"
log = "0.4.20"
pretty_env_logger = "0.5.0"
dotenvy = "0.15.7"
<<<<<<< HEAD
rss = "2.0.7"
=======
arc-swap = "1.7.1"
>>>>>>> 9bdb5c89

[dev-dependencies]
lipsum = "0.9.0"
sealed_test = "1.0.0"

[profile.release]
codegen-units = 1
lto = true
strip = "symbols"<|MERGE_RESOLUTION|>--- conflicted
+++ resolved
@@ -42,11 +42,8 @@
 log = "0.4.20"
 pretty_env_logger = "0.5.0"
 dotenvy = "0.15.7"
-<<<<<<< HEAD
 rss = "2.0.7"
-=======
 arc-swap = "1.7.1"
->>>>>>> 9bdb5c89
 
 [dev-dependencies]
 lipsum = "0.9.0"
