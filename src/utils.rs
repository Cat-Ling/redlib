--- conflicted
+++ resolved
@@ -572,11 +572,7 @@
 	pub hide_hls_notification: String,
 	pub use_hls: String,
 	pub autoplay_videos: String,
-<<<<<<< HEAD
-	pub disable_visit_reddit_confirmation: String,
-=======
 	pub fixed_navbar: String,
->>>>>>> bb5f2674
 	pub comment_sort: String,
 	pub post_sort: String,
 	pub subscriptions: Vec<String>,
@@ -611,11 +607,7 @@
 			use_hls: setting(&req, "use_hls"),
 			hide_hls_notification: setting(&req, "hide_hls_notification"),
 			autoplay_videos: setting(&req, "autoplay_videos"),
-<<<<<<< HEAD
-			disable_visit_reddit_confirmation: setting(&req, "disable_visit_reddit_confirmation"),
-=======
 			fixed_navbar: setting_or_default(&req, "fixed_navbar", "on".to_string()),
->>>>>>> bb5f2674
 			comment_sort: setting(&req, "comment_sort"),
 			post_sort: setting(&req, "post_sort"),
 			subscriptions: setting(&req, "subscriptions").split('+').map(String::from).filter(|s| !s.is_empty()).collect(),
