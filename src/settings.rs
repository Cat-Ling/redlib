use std::collections::HashMap;

// CRATES
use crate::server::ResponseExt;
use crate::utils::{redirect, template, Preferences};
use askama::Template;
use cookie::Cookie;
use futures_lite::StreamExt;
use hyper::{Body, Request, Response};
use time::{Duration, OffsetDateTime};

// STRUCTS
#[derive(Template)]
#[template(path = "settings.html")]
struct SettingsTemplate {
	prefs: Preferences,
	url: String,
}

// CONSTANTS

const PREFS: [&str; 12] = [
	"theme",
	"front_page",
	"layout",
	"wide",
	"comment_sort",
	"post_sort",
	"show_nsfw",
	"blur_nsfw",
	"use_hls",
	"hide_hls_notification",
	"autoplay_videos",
<<<<<<< HEAD
	"hide_awards",
=======
	"disable_visit_reddit_confirmation",
>>>>>>> eb9ef9f6
];

// FUNCTIONS

// Retrieve cookies from request "Cookie" header
pub async fn get(req: Request<Body>) -> Result<Response<Body>, String> {
	let url = req.uri().to_string();
	template(SettingsTemplate {
		prefs: Preferences::new(&req),
		url,
	})
}

// Set cookies using response "Set-Cookie" header
pub async fn set(req: Request<Body>) -> Result<Response<Body>, String> {
	// Split the body into parts
	let (parts, mut body) = req.into_parts();

	// Grab existing cookies
	let _cookies: Vec<Cookie> = parts
		.headers
		.get_all("Cookie")
		.iter()
		.filter_map(|header| Cookie::parse(header.to_str().unwrap_or_default()).ok())
		.collect();

	// Aggregate the body...
	// let whole_body = hyper::body::aggregate(req).await.map_err(|e| e.to_string())?;
	let body_bytes = body
		.try_fold(Vec::new(), |mut data, chunk| {
			data.extend_from_slice(&chunk);
			Ok(data)
		})
		.await
		.map_err(|e| e.to_string())?;

	let form = url::form_urlencoded::parse(&body_bytes).collect::<HashMap<_, _>>();

	let mut response = redirect("/settings".to_string());

	for &name in &PREFS {
		match form.get(name) {
			Some(value) => response.insert_cookie(
				Cookie::build(name.to_owned(), value.clone())
					.path("/")
					.http_only(true)
					.expires(OffsetDateTime::now_utc() + Duration::weeks(52))
					.finish(),
			),
			None => response.remove_cookie(name.to_string()),
		};
	}

	Ok(response)
}

fn set_cookies_method(req: Request<Body>, remove_cookies: bool) -> Response<Body> {
	// Split the body into parts
	let (parts, _) = req.into_parts();

	// Grab existing cookies
	let _cookies: Vec<Cookie> = parts
		.headers
		.get_all("Cookie")
		.iter()
		.filter_map(|header| Cookie::parse(header.to_str().unwrap_or_default()).ok())
		.collect();

	let query = parts.uri.query().unwrap_or_default().as_bytes();

	let form = url::form_urlencoded::parse(query).collect::<HashMap<_, _>>();

	let path = match form.get("redirect") {
		Some(value) => format!("/{}", value.replace("%26", "&").replace("%23", "#")),
		None => "/".to_string(),
	};

	let mut response = redirect(path);

	for name in [PREFS.to_vec(), vec!["subscriptions", "filters"]].concat() {
		match form.get(name) {
			Some(value) => response.insert_cookie(
				Cookie::build(name.to_owned(), value.clone())
					.path("/")
					.http_only(true)
					.expires(OffsetDateTime::now_utc() + Duration::weeks(52))
					.finish(),
			),
			None => {
				if remove_cookies {
					response.remove_cookie(name.to_string());
				}
			}
		};
	}

	response
}

// Set cookies using response "Set-Cookie" header
pub async fn restore(req: Request<Body>) -> Result<Response<Body>, String> {
	Ok(set_cookies_method(req, true))
}

pub async fn update(req: Request<Body>) -> Result<Response<Body>, String> {
	Ok(set_cookies_method(req, false))
}<|MERGE_RESOLUTION|>--- conflicted
+++ resolved
@@ -19,7 +19,7 @@
 
 // CONSTANTS
 
-const PREFS: [&str; 12] = [
+const PREFS: [&str; 13] = [
 	"theme",
 	"front_page",
 	"layout",
@@ -31,11 +31,8 @@
 	"use_hls",
 	"hide_hls_notification",
 	"autoplay_videos",
-<<<<<<< HEAD
 	"hide_awards",
-=======
 	"disable_visit_reddit_confirmation",
->>>>>>> eb9ef9f6
 ];
 
 // FUNCTIONS
